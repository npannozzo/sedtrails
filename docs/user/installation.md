--- conflicted
+++ resolved
@@ -16,20 +16,13 @@
 git clone https://github.com/sedtrails/sedtrails.git
 ```
 
-<<<<<<< HEAD
 3. Go to the directory in which the SedTRAILS repository is cloned into:
-=======
-1. Change the directory:
->>>>>>> 2705c2c0
 ```bash
 cd sedtrails
 ```
 
-<<<<<<< HEAD
 4. Install the dependencies: ([See this webpage](https://github.com/sedtrails/sedtrails/blob/dev/CONTRIBUTING.md) for more details about installing as a developer)
-=======
-1. Install the dependencies: ([more details](https://github.com/sedtrails/sedtrails/blob/dev/CONTRIBUTING.md))
->>>>>>> 2705c2c0
+
 ```bash
 pip install .
 ```
