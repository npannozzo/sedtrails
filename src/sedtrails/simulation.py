import time
import os
import sys
import numpy as np

from sedtrails.transport_converter.format_converter import FormatConverter, SedtrailsData
from sedtrails.transport_converter.physics_converter import PhysicsConverter
from sedtrails.particle_tracer.data_retriever import FlowFieldDataRetriever
from sedtrails.particle_tracer.particle import Particle
from sedtrails.particle_tracer.particle import Sand
from sedtrails.particle_tracer.position_calculator_numba import create_numba_particle_calculator
from sedtrails.configuration_interface.configuration_controller import ConfigurationController
from sedtrails.data_manager import DataManager
from sedtrails.particle_tracer.timer import Time, Duration, Timer
from sedtrails.logger.logger import log_simulation_state, log_exception, _logger_manager
from sedtrails.exceptions.exceptions import (
    ConfigurationError,
    DataConversionError, 
    ParticleInitializationError,
    NumbaCompilationError,
    SimulationExecutionError,
    VisualizationError,
    SedtrailsException
)
from typing import Any


class Simulation:
    """Class to encapsulate the particle simulation process."""

    def __init__(self, config_file: str):
        """
        Initialize the simulation with the given configuration.

        Parameters
        ----------
        config_file : str
            Path to the configuration file.
        """
        self._config_file = config_file

        self._start_time = None
        self._config_is_read = False

       # Validate config file exists early
        if not os.path.exists(config_file):
            raise ConfigurationError(f"Configuration file not found: {config_file}")

        # Lazy initialization of controllers and converters
        self._controller = ConfigurationController(self._config_file)
        self.format_converter = FormatConverter(self._get_format_config())
        self.physics_converter = PhysicsConverter(self._get_physics_config())
        self.data_manager = DataManager(self._get_output_dir())
        self.particles: list[Particle] = []  # List to hold particles

        # Initialize logger with correct output directory
        _logger_manager.log_dir = self.data_manager.output_dir

        # set mesh
        self.data_manager.set_mesh()

    def _get_format_config(self):
        """
        Returns configuration parameters required for the format converter.
        """

        format_config = {
            'input_file': self._controller.get('folder_settings.input_data'),
            'input_format': self._controller.get('general.input_model.format'),  # Specify the input format
            'reference_date': self._controller.get('general.input_model.reference_date'),
        }

        return format_config

    def _get_output_dir(self):
        """
        Returns the output directory for the simulation.
        """
        return self._controller.get('folder_settings.output_dir')

    def _get_physics_config(self):
        """
        Returns configuration parameters required for the physics converter.
        """
        from sedtrails.transport_converter.physics_converter import PhysicsConfig

        config = PhysicsConfig(
            tracer_method=self._controller.get('physics.tracer_method', 'van_westen'),
            gravity=self._controller.get('physics.constants.g', 9.81),
            von_karman_constant=self._controller.get('physics.constants.von_karman', 0.40),
            kinematic_viscosity=self._controller.get('physics.constants.kinematic_viscosity', 1.36e-6),
            water_density=self._controller.get('physics.constants.rho_w', 1027.0),
            particle_density=self._controller.get('physics.constants.rho_s', 2650.0),
            # TODO: These parameters are missing from json schema.
            porosity=self._controller.get('physics.porosity', 0.4),
            grain_diameter=self._controller.get('physics.grain_diameter', 2.5e-4),
            morfac=self._controller.get('physics.morfac', 1.0),
        )

        return config

    @property
    def config(self):
        """
        Returns the full configuration settings for the simulation.
        """
        if not self._config_is_read:
            self._controller.load_config(self._config_file)
        return self._controller.get_config()  # delagates to the controller

    @property
    def start_time(self):
        """
        Get the start time for the simulation.
        """
        if not self._start_time:
            self._start_time = self._controller.get('time.start_time')  # defaults to Unix epoch
        return self._start_time

    @property
    def flow_field(self) -> SedtrailsData:
        """
        Returns input flow field data in SedtrailsData format.
        """

        return self.format_converter.convert_to_sedtrails()

    def validate_config(self) -> bool:
        """
        Validates the configuration file.

        """
        if not self._config_is_read:  # assure config is read only once
            try:
                self._controller.load_config(self._config_file)
                self._config_is_read = True
                return True
            except Exception as e:
                raise ConfigurationError(f'Error validating configuration file: {e}')  # noqa: B904
                return False  # validation fails
            else:
                return True  # validation succeeds
        else:
            # if config is already read, the file is already validated
            return True

    def get_parameter(self, key: str) -> Any:
        """
        Returns the value of a specific parameter in the configuration file.

        Parameters
        ----------
        key : str
            The dot-separated key to retrieve.

        Returns
        -------
        Any
            The value associated with the key in the configuration file.

        Raises
        ------
        Warning
            If the key is not found in the configuration file.
        """

        import warnings

        if not self._config_is_read:
            self._controller.load_config(self._config_file)

        value = self._controller.get(key, None)
        if value is None:
            warnings.warn(f'Key "{key}" not found in configuration file', UserWarning, stacklevel=2)
        return value

    def run(self):
        """
        Run the particle simulation using both original and Numba-optimized implementations.
        """

        from tqdm import tqdm

        # Log the command that started the simulation
        log_simulation_state({
            "status": "simulation_started",
            "command": " ".join(sys.argv),
            "config_file": self._config_file,
            "working_directory": os.getcwd(),
            "python_version": sys.version.split()[0]
        })

        if not self._config_is_read:  # assure config is read only once
            log_simulation_state({
                "state": "config_loading",
                "config_file_path": self._config_file,
                "timestamp": time.time()
            })
            self._controller.load_config(self._config_file)
            self._config_is_read = True

        sedtrails_data = self.format_converter.convert_to_sedtrails()
        # Add physics calculations to the SedtrailsData
        self.physics_converter.convert_physics(sedtrails_data)
        # Initialize flow field data retriever
        retriever = FlowFieldDataRetriever(sedtrails_data)
        # TODO: shouldn't this be read from config? https://github.com/sedtrails/sedtrails/issues/222
        retriever.flow_field_name = 'suspended_velocity'

        start_time = self._controller.get('time.start', None)
        if start_time is None:
            start_time = '1970-01-01 00:00:00'  # TODO: This should be the start of flow field time series

        simulation_time = Time(
            start_time,
            duration=Duration(self._controller.get('time.duration')),
            time_step=Duration(self._controller.get('time.timestep')),
        )

        log_simulation_state({
            "state": "data_conversion_completed",
            "num_timesteps": len(sedtrails_data.times),
            "flow_field_name": "suspended_velocity",
            "start_time": start_time,
            "simulation_duration_seconds": simulation_time.duration.seconds,
            "simulation_timestep_seconds": simulation_time.time_step.seconds
        })

        # Particle seeding parameters
        # TODO: this should be handle by the seeding tool.
        # TODO: PARTICLE SEEDING
        # particle_positions = {}
        strategy = self._controller.get('particles.population.seeding.strategy')
        if 'point' in strategy:
            for point in strategy['point']['points']:
                _point = point.split(',')

                sand = Sand()
                sand.x = float(_point[0])
                sand.y = float(_point[1])
                # sand.release_time = simulation_time.start.seconds
                sand.name = 'Sand Particle'  # Set release time to start of simulation
                self.particles.append(sand)

<<<<<<< HEAD
        # TODO: INTEGRATE LOGGER

        # for id, (x, y) in particle_positions.items():
        #     START_X = float(x)
        #     START_Y = float(y)
        #     particle = Sand(id=id, _x=START_X, _y=START_Y, name='Test Particle')
        #     print(f'Created particle at position ({particle.x:.2f}, {particle.y:.2f})')
        #     self.particles.append(particle)
=======
        # TODO: PARTICLE SEEDING
        particles = []
        for id, (x, y) in particle_positions.items():
            START_X = float(x)
            START_Y = float(y)
            particle = Sand(id=id, _x=START_X, _y=START_Y, name='Test Particle')
            particles.append(particle)
>>>>>>> e5c23090

        log_simulation_state({
            "state": "particles_initialized",
            "num_particles": len(particles),
            "particle_positions": {p.id: {"x": round(p.x, 2), "y": round(p.y, 2)} for p in particles},
            "seeding_strategy": strategy
        })

        # Store trajectory1
        trajectory_numba_x = [self.particles[0].x]  # TODO: must handle multiple particles
        trajectory_numba_y = [self.particles[0].y]

        # First get the initial flow data to create calculator
        flow_data = retriever.get_flow_field(simulation_time.start)

        # Create and compile the numba calculator - this will include compilation time
        log_simulation_state({
            "state": "numba_compilation_started",
            "grid_size_x": len(flow_data['x']),
            "grid_size_y": len(flow_data['y'])
        })
        compile_start = time.time()
        numba_calc = create_numba_particle_calculator(grid_x=flow_data['x'], grid_y=flow_data['y'])
        compile_time = time.time() - compile_start
        log_simulation_state({
            "status": "compilation_complete", 
            "time_sec": round(compile_time, 2)
        })

        TIME_STEP_SECONDS = simulation_time.time_step.seconds
        # Warm up with one calculation to trigger JIT compilation
        log_simulation_state({
            "status": "warming_up_jit"
        })
        warmup_start = time.time()
        _ = numba_calc['update_particles'](
            np.array([self.particles[0].x]),
            np.array([self.particles[0].y]),
            flow_data['u'],
            flow_data['v'],
            TIME_STEP_SECONDS,
        )
        warmup_time = time.time() - warmup_start
        log_simulation_state({
            "status": "warmup_complete",
            "time_sec": round(warmup_time, 2)
        })
        # Start timer after compilation
        timer = Timer(simulation_time=simulation_time)
        for _step in tqdm(range(1, timer.steps + 1), desc='Computing positions', unit='Steps'):
            # Get flow field at current time
            flow_data = retriever.get_flow_field(timer.current)
            # Update particle position using Numba calculator
            new_x, new_y = numba_calc['update_particles'](
                np.array([self.particles[0].x]),
                np.array([self.particles[0].y]),
                flow_data['u'],
                flow_data['v'],
                TIME_STEP_SECONDS,
            )

            # Update particle with new position
            self.particles[0].x = new_x[0]
            self.particles[0].y = new_y[0]

            # Store trajectory
            trajectory_numba_x.append(self.particles[0].x)
            trajectory_numba_y.append(self.particles[0].y)

            ## TEST data manager
            self.data_manager.add_data(
                particle_id=self.particles[0].id,
                time=timer.current,
                x=self.particles[0].x,
                y=self.particles[0].y,
            )

            # Advance timer
            timer.advance()

        simulation_end_time = time.time()
        total_time = simulation_end_time - compile_start  # Total time including compilation
        log_simulation_state({
            "status": "simulation_complete",
            "total_steps": timer.steps,
            "total_time_sec": round(total_time, 2),
            "final_position": f"({particles[0].x:.2f}, {particles[0].y:.2f})"
        })

        # Finalize results
        self.data_manager.dump()  # Write remaining data to disk

        # Convert trajectory to numpy arrays
        trajectory_numba_x = np.array(trajectory_numba_x)
        trajectory_numba_y = np.array(trajectory_numba_y)

        log_simulation_state({
            "status": "creating_visualization",
            "trajectory_points": len(trajectory_numba_x)
        })

        # Plot flow field with particle trajectory using the function
        final_flow = retriever.get_flow_field(timer.current)

        from sedtrails.pathway_visualizer.visualization_utils import plot_particle_trajectory

        plot_particle_trajectory(
            flow_data=final_flow,
            trajectory_x=trajectory_numba_x,
            trajectory_y=trajectory_numba_y,
            title=f'Particle Trajectory - {simulation_time.duration.seconds} seconds, {timer.steps} steps',
            save_path=self.data_manager.output_dir + '/trajectory_plot.png',
        )
        log_simulation_state({
            "status": "visualization_complete",
            "output_plot_path": self.data_manager.output_dir + '/trajectory_plot.png'
        })

if __name__ == '__main__':
    sim = Simulation(config_file='examples/config.example.yaml')
    sim.run()<|MERGE_RESOLUTION|>--- conflicted
+++ resolved
@@ -242,25 +242,6 @@
                 sand.name = 'Sand Particle'  # Set release time to start of simulation
                 self.particles.append(sand)
 
-<<<<<<< HEAD
-        # TODO: INTEGRATE LOGGER
-
-        # for id, (x, y) in particle_positions.items():
-        #     START_X = float(x)
-        #     START_Y = float(y)
-        #     particle = Sand(id=id, _x=START_X, _y=START_Y, name='Test Particle')
-        #     print(f'Created particle at position ({particle.x:.2f}, {particle.y:.2f})')
-        #     self.particles.append(particle)
-=======
-        # TODO: PARTICLE SEEDING
-        particles = []
-        for id, (x, y) in particle_positions.items():
-            START_X = float(x)
-            START_Y = float(y)
-            particle = Sand(id=id, _x=START_X, _y=START_Y, name='Test Particle')
-            particles.append(particle)
->>>>>>> e5c23090
-
         log_simulation_state({
             "state": "particles_initialized",
             "num_particles": len(particles),
